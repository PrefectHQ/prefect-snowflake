--- conflicted
+++ resolved
@@ -38,7 +38,6 @@
 pip install prefect-snowflake
 ```
 
-<<<<<<< HEAD
 Then, register to [view the block](https://orion-docs.prefect.io/ui/blocks/) on Prefect Cloud:
 
 ```bash
@@ -47,10 +46,7 @@
 
 Note, to use the `load` method on Blocks, you must already have a block document [saved through code](https://orion-docs.prefect.io/concepts/blocks/#saving-blocks) or [saved through the UI](https://orion-docs.prefect.io/ui/blocks/).
 
-### Write and run a flow
-=======
 ### Query from table
->>>>>>> ab426a16
 
 ```python
 from prefect import flow
