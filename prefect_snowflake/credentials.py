"""Credentials class to authenticate Snowflake."""

from typing import Optional

from prefect.blocks.core import Block
from pydantic import Field, SecretBytes, SecretStr
from snowflake import connector


class SnowflakeCredentials(Block):
    """
    Dataclass used to manage authentication with Snowflake.

    Args:
        account: The snowflake account name.
        user: The user name used to authenticate.
        password: The password used to authenticate.
        private_key: The PEM used to authenticate.
        database: The name of the default database to use.
        warehouse: The name of the default warehouse to use.
        authenticator: The type of authenticator to use for initializing
            connection (oauth, externalbrowser, etc); refer to
            [Snowflake documentation](https://docs.snowflake.com/en/user-guide/python-connector-api.html#connect)
            for details, and note that `externalbrowser` will only
            work in an environment where a browser is available.
        token: The OAuth or JWT Token to provide when
            authenticator is set to OAuth.
        schema: The name of the default schema to use.
        role: The name of the default role to use.
        autocommit: Whether to automatically commit.
    """  # noqa

    _block_type_name = "Snowflake Credentials"
    _logo_url = "https://github.com/PrefectHQ/orion/blob/main/docs/img/collections/snowflake.png?raw=true"  # noqa

    account: str
    user: str
    password: Optional[SecretStr] = None
    database: Optional[str] = None
    warehouse: Optional[str] = None
    private_key: Optional[SecretBytes] = None
    authenticator: Optional[str] = None
    token: Optional[SecretStr] = None
    schema_: Optional[str] = Field(alias="schema")
    role: Optional[str] = None
    autocommit: Optional[bool] = None

    def block_initialization(self):
        """
        Filter out unset values.
        """
        password = self.password.get_secret_value() if self.password else None
        private_key = self.private_key.get_secret_value() if self.private_key else None
        token = self.token.get_secret_value() if self.token else None
        connect_params = {
            "account": self.account,
            "user": self.user,
<<<<<<< HEAD
            "password": self.password.get_secret_value(),
            "database": self.database,
            "warehouse": self.warehouse,
            "private_key": self.private_key.get_secret_value(),
=======
            "password": password,
            "database": self.database,
            "warehouse": self.warehouse,
            "private_key": private_key,
>>>>>>> e5067e5f
            "authenticator": self.authenticator,
            "token": token,
            "schema": self.schema_,
            "role": self.role,
            "autocommit": self.autocommit,
            # required to track task's usage in the Snowflake Partner Network Portal
            "application": "Prefect_Snowflake_Collection",
        }

        # filter out unset values
        self.connect_params = {
            param: value for param, value in connect_params.items() if value is not None
        }

        auth_params = ("password", "private_key", "authenticator", "token")
        if not any(param in self.connect_params for param in auth_params):
            raise ValueError(
                f"One of the authentication methods must be used: {auth_params}"
            )

    def get_connection(
        self, database: Optional[str] = None, warehouse: Optional[str] = None
    ) -> connector.SnowflakeConnection:
        """
        Returns an authenticated connection that can be
        used to query from Snowflake databases.

        Args:
            database: The name of the database to use; overrides
                the class definition if provided.
            warehouse: The name of the warehouse to use; overrides
                the class definition if provided.

        Returns:
            The authenticated SnowflakeConnection.

        Examples:
            ```python
            from prefect import flow
            from prefect_snowflake import SnowflakeCredentials

            @flow
            def snowflake_credentials_flow():
                snowflake_credentials = SnowflakeCredentials(
                    account="account",
                    user="user",
                    password="password",
                    database="database",
                    warehouse="warehouse",
                )
                return snowflake_credentials

            snowflake_credentials_flow()
            ```
        """
        # dont contaminate the original definition
        connect_params = self.connect_params.copy()
        if database is not None:
            connect_params["database"] = database
        if warehouse is not None:
            connect_params["warehouse"] = warehouse

        for param in ("database", "warehouse"):
            if param not in connect_params:
                raise ValueError(
                    f"The {param} must be set in either "
                    f"SnowflakeCredentials or the task"
                )

        connection = connector.connect(**connect_params)
        return connection<|MERGE_RESOLUTION|>--- conflicted
+++ resolved
@@ -55,17 +55,10 @@
         connect_params = {
             "account": self.account,
             "user": self.user,
-<<<<<<< HEAD
-            "password": self.password.get_secret_value(),
-            "database": self.database,
-            "warehouse": self.warehouse,
-            "private_key": self.private_key.get_secret_value(),
-=======
             "password": password,
             "database": self.database,
             "warehouse": self.warehouse,
             "private_key": private_key,
->>>>>>> e5067e5f
             "authenticator": self.authenticator,
             "token": token,
             "schema": self.schema_,
